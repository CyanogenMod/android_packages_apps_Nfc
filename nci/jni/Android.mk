VOB_COMPONENTS := external/libnfc-nci/src
NFA := $(VOB_COMPONENTS)/nfa
NFC := $(VOB_COMPONENTS)/nfc

LOCAL_PATH := $(call my-dir)
include $(CLEAR_VARS)
include $(call all-makefiles-under,$(LOCAL_PATH))
<<<<<<< HEAD
=======

LOCAL_ADDITIONAL_DEPENDENCIES := $(LOCAL_PATH)/Android.mk

>>>>>>> b3821887

ifneq ($(NCI_VERSION),)
LOCAL_CFLAGS += -DNCI_VERSION=$(NCI_VERSION) -O0 -g
endif

LOCAL_CFLAGS += -Wall -Wextra

<<<<<<< HEAD
LOCAL_SRC_FILES := $(call all-subdir-cpp-files) $(call all-subdir-c-files)
=======
define all-cpp-files-under
$(patsubst ./%,%, \
  $(shell cd $(LOCAL_PATH) ; \
          find $(1) -name "*.cpp" -and -not -name ".*") \
 )
endef

LOCAL_SRC_FILES = $(call all-cpp-files-under, .) $(call all-c-files-under, .)
>>>>>>> b3821887

LOCAL_C_INCLUDES += \
    external/libxml2/include \
    frameworks/native/include \
    libcore/include \
    $(NFA)/include \
    $(NFA)/brcm \
    $(NFC)/include \
    $(NFC)/brcm \
    $(NFC)/int \
    $(VOB_COMPONENTS)/hal/include \
    $(VOB_COMPONENTS)/hal/int \
    $(VOB_COMPONENTS)/include \
    $(VOB_COMPONENTS)/gki/ulinux \
    $(VOB_COMPONENTS)/gki/common

LOCAL_SHARED_LIBRARIES := \
    libicuuc \
    libnativehelper \
    libcutils \
    libutils \
    liblog \
    libnfc-nci \

LOCAL_STATIC_LIBRARIES := libxml2

LOCAL_MODULE := libnfc_nci_jni

include $(BUILD_SHARED_LIBRARY)<|MERGE_RESOLUTION|>--- conflicted
+++ resolved
@@ -5,12 +5,9 @@
 LOCAL_PATH := $(call my-dir)
 include $(CLEAR_VARS)
 include $(call all-makefiles-under,$(LOCAL_PATH))
-<<<<<<< HEAD
-=======
 
 LOCAL_ADDITIONAL_DEPENDENCIES := $(LOCAL_PATH)/Android.mk
 
->>>>>>> b3821887
 
 ifneq ($(NCI_VERSION),)
 LOCAL_CFLAGS += -DNCI_VERSION=$(NCI_VERSION) -O0 -g
@@ -18,9 +15,6 @@
 
 LOCAL_CFLAGS += -Wall -Wextra
 
-<<<<<<< HEAD
-LOCAL_SRC_FILES := $(call all-subdir-cpp-files) $(call all-subdir-c-files)
-=======
 define all-cpp-files-under
 $(patsubst ./%,%, \
   $(shell cd $(LOCAL_PATH) ; \
@@ -29,7 +23,6 @@
 endef
 
 LOCAL_SRC_FILES = $(call all-cpp-files-under, .) $(call all-c-files-under, .)
->>>>>>> b3821887
 
 LOCAL_C_INCLUDES += \
     external/libxml2/include \
@@ -57,5 +50,6 @@
 LOCAL_STATIC_LIBRARIES := libxml2
 
 LOCAL_MODULE := libnfc_nci_jni
+LOCAL_MODULE_TAGS := optional
 
 include $(BUILD_SHARED_LIBRARY)