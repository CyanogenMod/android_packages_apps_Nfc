--- conflicted
+++ resolved
@@ -1079,14 +1079,9 @@
    int i;
    int target_index = 0; // Target that will be reported (if multiple can be >0)
 
-<<<<<<< HEAD
-   nat = (struct nfc_jni_native_data *)pContext;
-
-=======
    struct nfc_jni_native_data* nat = (struct nfc_jni_native_data *)pContext;
 
    JNIEnv *e;
->>>>>>> 36cf13f6
    nat->vm->GetEnv( (void **)&e, nat->env_version);
 
    if(status == NFCSTATUS_DESELECTED)
@@ -1126,19 +1121,11 @@
          }
 
          /* New target instance */
-<<<<<<< HEAD
-         ctor = e->GetMethodID(tag_cls, "<init>", "()V");
-         tag = e->NewObject(tag_cls, ctor);
-
-         /* Set P2P Target mode */
-         f = e->GetFieldID(tag_cls, "mMode", "I");
-=======
          jmethodID ctor = e->GetMethodID(tag_cls.get(), "<init>", "()V");
          tag.reset(e->NewObject(tag_cls.get(), ctor));
 
          /* Set P2P Target mode */
          jfieldID f = e->GetFieldID(tag_cls.get(), "mMode", "I");
->>>>>>> 36cf13f6
 
          if(remDevInfo->RemDevType == phNfc_eNfcIP1_Initiator)
          {
@@ -1154,11 +1141,7 @@
          if(remDevInfo->RemDevType == phNfc_eNfcIP1_Initiator)
          {
             /* Set General Bytes */
-<<<<<<< HEAD
-            f = e->GetFieldID(tag_cls, "mGeneralBytes", "[B");
-=======
             f = e->GetFieldID(tag_cls.get(), "mGeneralBytes", "[B");
->>>>>>> 36cf13f6
 
            TRACE("General Bytes length =");
            for(i=0;i<remDevInfo->RemoteDevInfo.NfcIP_Info.ATRInfo_Length;i++)
@@ -1166,22 +1149,12 @@
                ALOGD("%02x ", remDevInfo->RemoteDevInfo.NfcIP_Info.ATRInfo[i]);
            }
 
-<<<<<<< HEAD
-            generalBytes = e->NewByteArray(remDevInfo->RemoteDevInfo.NfcIP_Info.ATRInfo_Length);
-
-            e->SetByteArrayRegion(generalBytes, 0,
-                                  remDevInfo->RemoteDevInfo.NfcIP_Info.ATRInfo_Length,
-                                  (jbyte *)remDevInfo->RemoteDevInfo.NfcIP_Info.ATRInfo);
-
-            e->SetObjectField(tag, f, generalBytes);
-=======
             ScopedLocalRef<jbyteArray> generalBytes(e, e->NewByteArray(remDevInfo->RemoteDevInfo.NfcIP_Info.ATRInfo_Length));
 
             e->SetByteArrayRegion(generalBytes.get(), 0,
                                   remDevInfo->RemoteDevInfo.NfcIP_Info.ATRInfo_Length,
                                   (jbyte *)remDevInfo->RemoteDevInfo.NfcIP_Info.ATRInfo);
             e->SetObjectField(tag.get(), f, generalBytes.get());
->>>>>>> 36cf13f6
          }
 
          /* Set tag handle */
@@ -1277,10 +1250,6 @@
             kill_client(nat);
          }
       }
-<<<<<<< HEAD
-      e->DeleteLocalRef(tag);
-=======
->>>>>>> 36cf13f6
    }
 }
 
@@ -1623,14 +1592,11 @@
 
    /* Reset device connected flag */
    device_connected_flag = 0;
-<<<<<<< HEAD
 
    set_CE_A_mode(UNBLOCK_CE_CALLBACK, nat);
    set_CE_B_mode(UNBLOCK_CE_CALLBACK, nat);
 
-=======
 configure:
->>>>>>> 36cf13f6
    /* Start Polling loop */
    TRACE("******  Start NFC Discovery ******");
    REENTRANCE_LOCK();
@@ -1708,10 +1674,7 @@
    discovery_cfg.NfcIP_Target_Mode = 0;
    discovery_cfg.NfcIP_Tgt_Disable = TRUE;
 
-<<<<<<< HEAD
-=======
 configure:
->>>>>>> 36cf13f6
    /* Start Polling loop */
    TRACE("******  Stop NFC Discovery ******");
    REENTRANCE_LOCK();
