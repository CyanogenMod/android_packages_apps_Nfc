--- conflicted
+++ resolved
@@ -632,7 +632,6 @@
    /* Disconnect */
    TRACE("Disconnecting from tag (%x)", handle);
 
-<<<<<<< HEAD
    if(pRemDevInfo!=NULL &&
       (pRemDevInfo->RemDevType == phNfc_eISO14443_A_PCD ||
        pRemDevInfo->RemDevType == phNfc_eISO14443_B_PCD))
@@ -648,9 +647,6 @@
    }
    else if(handle==-1)
    {
-=======
-   if (handle == -1) {
->>>>>>> 36cf13f6
        // Was never connected to any tag, exit
        result = JNI_TRUE;
        ALOGE("doDisconnect() - Target already disconnected");
@@ -679,14 +675,6 @@
       }
       TRACE("phLibNfc_RemoteDev_Disconnect(%x) returned 0x%04x[%s]", handle, status, nfc_jni_get_status_name(status));
 
-<<<<<<< HEAD
-      /* Wait for callback response */
-      if(sem_wait(&cb_data.sem))
-      {
-         ALOGE("Failed to wait for semaphore (errno=0x%08x)", errno);
-         goto clean_and_return;
-      }
-=======
     /* Wait for callback response */
     if(sem_wait(&cb_data.sem))
     {
@@ -699,13 +687,6 @@
     {
         goto clean_and_return;
     }
->>>>>>> 36cf13f6
-
-      /* Disconnect Status */
-      if(cb_data.status != NFCSTATUS_SUCCESS)
-      {
-          goto clean_and_return;
-      }
    }
    result = JNI_TRUE;
 
