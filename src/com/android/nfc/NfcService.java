--- conflicted
+++ resolved
@@ -131,15 +131,13 @@
     static final int ROUTE_OFF = 1;
     static final int ROUTE_ON_WHEN_SCREEN_ON = 2;
 
-<<<<<<< HEAD
+    /** minimum screen state that enables NFC polling (discovery) */
+    static final int POLLING_MODE = SCREEN_STATE_ON_UNLOCKED;
+
     // for use with playSound()
     public static final int SOUND_START = 0;
     public static final int SOUND_END = 1;
     public static final int SOUND_ERROR = 2;
-=======
-    /** minimum screen state that enables NFC polling (discovery) */
-    static final int POLLING_MODE = SCREEN_STATE_ON_UNLOCKED;
->>>>>>> fc87b429
 
     public static final String ACTION_RF_FIELD_ON_DETECTED =
         "com.android.nfc_extras.action.RF_FIELD_ON_DETECTED";
