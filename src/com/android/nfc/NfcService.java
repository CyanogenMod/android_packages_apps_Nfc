--- conflicted
+++ resolved
@@ -122,8 +122,6 @@
     static final int MSG_SE_EMV_CARD_REMOVAL = 11;
     static final int MSG_SE_MIFARE_ACCESS = 12;
 
-    static final int STATUS_CODE_TARGET_LOST = 146;
-
     // Copied from com.android.nfc_extras to avoid library dependency
     // Must keep in sync with com.android.nfc_extras
     static final int ROUTE_OFF = 1;
@@ -1104,7 +1102,7 @@
             // Note that on most tags, all technologies are behind a single
             // handle. This means that the connect at the lower levels
             // will do nothing, as the tag is already connected to that handle.
-            if (tag.connect(technology) == 0) {
+            if (tag.connect(technology)) {
                 return ErrorCodes.SUCCESS;
             } else {
                 return ErrorCodes.ERROR_DISCONNECT;
@@ -1125,7 +1123,7 @@
             /* find the tag in the hmap */
             tag = (TagEndpoint) findObject(nativeHandle);
             if (tag != null) {
-                if (tag.reconnect() == 0) {
+                if (tag.reconnect()) {
                     return ErrorCodes.SUCCESS;
                 } else {
                     return ErrorCodes.ERROR_DISCONNECT;
@@ -1190,12 +1188,7 @@
 
         @Override
         public boolean isNdef(int nativeHandle) throws RemoteException {
-<<<<<<< HEAD
             TagEndpoint tag = null;
-            boolean isSuccess = false;
-=======
-            NativeNfcTag tag = null;
->>>>>>> 5057a591
 
             // Check if NFC is enabled
             if (!mIsNfcEnabled) {
@@ -1208,7 +1201,7 @@
             if (tag == null) {
                 return false;
             }
-            return tag.checkNdef(ndefInfo) == 0;
+            return tag.checkNdef(ndefInfo);
         }
 
         @Override
@@ -2122,106 +2115,6 @@
     }
 
     final class NfcServiceHandler extends Handler {
-
-<<<<<<< HEAD
-=======
-        public NdefMessage[] findAndReadNdef(NativeNfcTag nativeTag) {
-            // Try to find NDEF on any of the technologies.
-            int[] technologies = nativeTag.getTechList();
-            int[] handles = nativeTag.getHandleList();
-            int techIndex = 0;
-            int lastHandleScanned = 0;
-            boolean ndefFoundAndConnected = false;
-            boolean isTargetLost = false;
-            NdefMessage[] ndefMsgs = null;
-            boolean foundFormattable = false;
-            int formattableHandle = 0;
-            int formattableTechnology = 0;
-            int status;
-
-            while ((!ndefFoundAndConnected) && (techIndex < technologies.length) && (!isTargetLost))
-            {
-                if (handles[techIndex] != lastHandleScanned) {
-                    // We haven't seen this handle yet, connect and checkndef
-                    status = nativeTag.connect(technologies[techIndex]);
-                    if (status == 0) {
-                        // Check if this type is NDEF formatable
-                        if (!foundFormattable) {
-                            if (nativeTag.isNdefFormatable()) {
-                                foundFormattable = true;
-                                formattableHandle = nativeTag.getConnectedHandle();
-                                formattableTechnology = nativeTag.getConnectedTechnology();
-                                // We'll only add formattable tech if no ndef is
-                                // found - this is because libNFC refuses to format
-                                // an already NDEF formatted tag.
-                            }
-                            nativeTag.reconnect();
-                        } // else, already found formattable technology
-
-                        int[] ndefinfo = new int[2];
-                        status = nativeTag.checkNdef(ndefinfo);
-                        if (status == 0) {
-                            ndefFoundAndConnected = true;
-                            boolean generateEmptyNdef = false;
-
-                            int supportedNdefLength = ndefinfo[0];
-                            int cardState = ndefinfo[1];
-                            byte[] buff = nativeTag.read();
-                            if (buff != null) {
-                                ndefMsgs = new NdefMessage[1];
-                                try {
-                                    ndefMsgs[0] = new NdefMessage(buff);
-                                    nativeTag.addNdefTechnology(ndefMsgs[0],
-                                            nativeTag.getConnectedHandle(),
-                                            nativeTag.getConnectedLibNfcType(),
-                                            nativeTag.getConnectedTechnology(),
-                                            supportedNdefLength, cardState);
-                                    nativeTag.reconnect();
-                                } catch (FormatException e) {
-                                   // Create an intent anyway, without NDEF messages
-                                   generateEmptyNdef = true;
-                                }
-                            } else {
-                                generateEmptyNdef = true;
-                            }
-
-                           if (generateEmptyNdef) {
-                               ndefMsgs = new NdefMessage[] { };
-                               nativeTag.addNdefTechnology(null,
-                                       nativeTag.getConnectedHandle(),
-                                       nativeTag.getConnectedLibNfcType(),
-                                       nativeTag.getConnectedTechnology(),
-                                       supportedNdefLength, cardState);
-                               nativeTag.reconnect();
-                           }
-                        } else { // else, no NDEF on this tech, continue loop
-                            Log.d(TAG, "Check NDEF Failed - status = "+ status);
-                            if (status == STATUS_CODE_TARGET_LOST) {
-                                isTargetLost = true;
-                            }
-                        }
-                    } else {
-                        Log.d(TAG, "Connect Failed - status = "+ status);
-                        if (status == STATUS_CODE_TARGET_LOST) {
-                            isTargetLost = true;
-                        }
-                    }
-                }
-                lastHandleScanned = handles[techIndex];
-                techIndex++;
-            }
-            if (ndefMsgs == null && foundFormattable) {
-                // Tag is not NDEF yet, and found a formattable target,
-                // so add formattable tech to tech list.
-                nativeTag.addNdefFormatableTechnology(
-                        formattableHandle,
-                        formattableTechnology);
-            }
-
-            return ndefMsgs;
-        }
-
->>>>>>> 5057a591
         @Override
         public void handleMessage(Message msg) {
            switch (msg.what) {
@@ -2256,25 +2149,12 @@
                    tag.startPresenceChecking();
                    dispatchTagEndpoint(tag, ndefMsgs);
                } else {
-                   // No ndef found or connect failed, just try to reconnect and dispatch
-<<<<<<< HEAD
                    if (tag.reconnect()) {
                        tag.startPresenceChecking();
                        dispatchTagEndpoint(tag, null);
                    } else {
-                       Log.w(TAG, "Failed to connect to tag");
                        tag.disconnect();
                    }
-=======
-                   if (nativeTag.getLastStatusCode() != STATUS_CODE_TARGET_LOST) {
-                       if (nativeTag.reconnect() == 0) {
-                            nativeTag.startPresenceChecking();
-                            dispatchNativeTag(nativeTag, null);
-                       }
-                    } else {
-                        nativeTag.disconnect();
-                    }
->>>>>>> 5057a591
                }
                break;
 
