--- conflicted
+++ resolved
@@ -1170,13 +1170,8 @@
                             for (i = 0; i < (int) (aid->length) && i < AID_MAXLEN; i++) {
                               snprintf(&aid_str[i*2], 3, "%02x", aid->buffer[i]);
                             }
-                            LOGD("> AID: %s", aid_str);
+                            ALOGD("> AID: %s", aid_str);
                         }
-<<<<<<< HEAD
-                        ALOGD("> AID: %s", aid_str);
-
-=======
->>>>>>> 3a8948a0
                         tmp_array = e->NewByteArray(aid->length);
                         if (tmp_array == NULL)
                         {
